--- conflicted
+++ resolved
@@ -46,12 +46,7 @@
         formDataMultiPart.field("variants", chunkVcfRecords.toString());
 
         try {
-<<<<<<< HEAD
             String response = webResource.path("consequence_type").queryParam("of", "json").type(MediaType.MULTIPART_FORM_DATA).post(String.class, formDataMultiPart);
-=======
-            String response = webResource.path("consequence_type").queryParam("of", "json").type(MediaType.MULTIPART_FORM_DATA)
-                    .post(String.class, formDataMultiPart);
->>>>>>> 556ea7d7
             batchEffect = mapper.readValue(response, mapper.getTypeFactory().constructCollectionType(List.class, VariantEffect.class));
         } catch (IOException e) {
             System.err.println(chunkVcfRecords.toString());
@@ -75,46 +70,14 @@
             return;
         }
 
-        javax.ws.rs.client.Client clientNew = ClientBuilder.newClient();
-        WebTarget webTarget = clientNew.target("http://ws-beta.bioinfo.cipf.es/cellbase/rest/v3/hsapiens/feature/transcript/");
-
-<<<<<<< HEAD
-        for (Variant record : batch) {
-            chunkVcfRecords.append(record.getChromosome()).append(":");
-            chunkVcfRecords.append(record.getStart()).append(":");
-            chunkVcfRecords.append(record.getReference()).append(":");
-            chunkVcfRecords.append(record.getAlternate().isEmpty() ? "-" : record.getAlternate()).append(",");
-        }
-
-        FormDataMultiPart formDataMultiPart = new FormDataMultiPart();
-        formDataMultiPart.field("variants", chunkVcfRecords.substring(0, chunkVcfRecords.length() - 1));
-
-//        Response response = webTarget.path("consequence_type").queryParam("of", "json").request(MediaType.APPLICATION_JSON_TYPE).post(Entity.entity(formDataMultiPart.toString(), MediaType.MULTIPART_FORM_DATA_TYPE));
-        String response = webResource.path("consequence_type").queryParam("of", "json").type(MediaType.MULTIPART_FORM_DATA).post(String.class, formDataMultiPart);
-
-        // TODO aaleman: Check the new Web Service
-
-        try {
-            batchEffect = mapper.readValue(response, mapper.getTypeFactory().constructCollectionType(List.class, VariantEffect.class));
-        } catch (IOException e) {
-            System.err.println(chunkVcfRecords.toString());
-            e.printStackTrace();
-        } catch (com.sun.jersey.api.client.UniformInterfaceException ex) {
-            System.err.println(ex.getMessage());
-            ex.printStackTrace();
-        }
-
-
-        javax.ws.rs.core.Response newResponse;
-        double ss, ps;
-        int se, pe;
-
+//        javax.ws.rs.client.Client clientNew = ClientBuilder.newClient();
+//        WebTarget webTarget = clientNew.target("http://ws-beta.bioinfo.cipf.es/cellbase/rest/v3/hsapiens/feature/transcript/");
+//
 //        for (VariantEffect effect : batchEffect) {
 //            if (effect.getAaPosition() != -1 && !"".equals(effect.getTranscriptId()) && effect.getAminoacidChange().length() == 3) {
-//
 //                String change = effect.getAminoacidChange().split("/")[1];
 //
-//                newResponse = webTarget.path(effect.getTranscriptId()).path("function_prediction").queryParam("aaPosition", effect.getAaPosition()).queryParam("aaChange", change).
+//                Response newResponse = webTarget.path(effect.getTranscriptId()).path("function_prediction").queryParam("aaPosition", effect.getAaPosition()).queryParam("aaChange", change).
 //                        request(MediaType.APPLICATION_JSON_TYPE).get();
 //
 //                ObjectMapper mapperNew = new ObjectMapper();
@@ -133,28 +96,24 @@
 //                            while (itResults.hasNext()) {
 //                                JsonNode aa = itResults.next();
 //
-//                                if (aa.has("aaPositions") && aa.get("aaPositions").has("" + effect.getAaPosition()) && aa.get("aaPositions").get("" + effect.getAaPosition()).has("" + change)) {
-//
+//                                if (aa.has("aaPositions") && aa.get("aaPositions").has("" + effect.getAaPosition())
+//                                        && aa.get("aaPositions").get("" + effect.getAaPosition()).has("" + change)) {
 //                                    JsonNode val = aa.get("aaPositions").get("" + effect.getAaPosition()).get("" + change);
 //
 //                                    if (val.has("ss") && val.has("ps") && val.has("se") && val.has("pe")) {
 //                                        if (!val.get("ss").isNull()) {
-//                                            ss = val.get("ss").asDouble();
-//                                            effect.setSiftScore(ss);
+//                                            effect.setSiftScore(val.get("ss").asDouble());
 //                                        }
 //
 //                                        if (!val.get("ps").isNull()) {
-//                                            ps = val.get("ps").asDouble();
-//                                            effect.setPolyphenScore(ps);
+//                                            effect.setPolyphenScore(val.get("ps").asDouble());
 //                                        }
 //
 //                                        if (!val.get("se").isNull()) {
-//                                            se = val.get("se").asInt();
-//                                            effect.setSiftEffect(se);
+//                                            effect.setSiftEffect(val.get("se").asInt());
 //                                        }
 //                                        if (!val.get("pe").isNull()) {
-//                                            pe = val.get("pe").asInt();
-//                                            effect.setPolyphenEffect(pe);
+//                                            effect.setPolyphenEffect(val.get("pe").asInt());
 //                                        }
 //                                    }
 //                                }
@@ -173,69 +132,6 @@
 //            }
 //
 //        }
-
-        return batchEffect;
-=======
-        for (VariantEffect effect : batchEffect) {
-            if (effect.getAaPosition() != -1 && !"".equals(effect.getTranscriptId()) && effect.getAminoacidChange().length() == 3) {
-                String change = effect.getAminoacidChange().split("/")[1];
-
-                Response newResponse = webTarget.path(effect.getTranscriptId()).path("function_prediction").queryParam("aaPosition", effect.getAaPosition()).queryParam("aaChange", change).
-                        request(MediaType.APPLICATION_JSON_TYPE).get();
-
-                ObjectMapper mapperNew = new ObjectMapper();
-                JsonNode actualObj;
-
-                String resp = null;
-                try {
-                    resp = newResponse.readEntity(String.class);
-                    actualObj = mapperNew.readTree(resp);
-                    Iterator<JsonNode> it = actualObj.get("response").iterator();
-
-                    while (it.hasNext()) {
-                        JsonNode polyphen = it.next();
-                        if (polyphen.get("numResults").asInt() > 0) {
-                            Iterator<JsonNode> itResults = polyphen.get("result").iterator();
-                            while (itResults.hasNext()) {
-                                JsonNode aa = itResults.next();
-
-                                if (aa.has("aaPositions") && aa.get("aaPositions").has("" + effect.getAaPosition())
-                                        && aa.get("aaPositions").get("" + effect.getAaPosition()).has("" + change)) {
-                                    JsonNode val = aa.get("aaPositions").get("" + effect.getAaPosition()).get("" + change);
-
-                                    if (val.has("ss") && val.has("ps") && val.has("se") && val.has("pe")) {
-                                        if (!val.get("ss").isNull()) {
-                                            effect.setSiftScore(val.get("ss").asDouble());
-                                        }
-
-                                        if (!val.get("ps").isNull()) {
-                                            effect.setPolyphenScore(val.get("ps").asDouble());
-                                        }
-
-                                        if (!val.get("se").isNull()) {
-                                            effect.setSiftEffect(val.get("se").asInt());
-                                        }
-                                        if (!val.get("pe").isNull()) {
-                                            effect.setPolyphenEffect(val.get("pe").asInt());
-                                        }
-                                    }
-                                }
-                            }
-                        }
-                    }
-
-                } catch (JsonParseException e) {
-                    System.err.println(resp);
-                    e.printStackTrace();
-
-                } catch (IOException e) {
-                    e.printStackTrace();
-                }
-
-            }
-
-        }
->>>>>>> 556ea7d7
     }
 
     public static List<List<VariantEffect>> getEffectPerVariant(List<Variant> batch) {
@@ -272,7 +168,7 @@
         } else {
             noEffects = new ArrayList<>(batch.size());
             for (Variant v : batch) {
-                if (v.getEffect().size() == 0) {
+                if (v.getEffect().getConsequenceTypes().isEmpty()) {
                     noEffects.add(v);
                 }
             }
@@ -288,7 +184,8 @@
 
         for (int i = 0; i < noEffects.size(); i++) {
             Variant v = noEffects.get(i);
-            v.setEffect(effects.get(i));
+            // TODO Adapt to ConsequenceType
+//            v.setEffect(effects.get(i));
         }
     }
 }