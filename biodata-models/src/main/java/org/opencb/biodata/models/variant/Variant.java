package org.opencb.biodata.models.variant;

import java.util.*;
import org.opencb.biodata.models.variant.annotation.VariantEffect;
import org.opencb.biodata.models.variant.annotation.VariantAnnotation;
import org.opencb.biodata.models.variant.stats.VariantStats;

/**
 * @author Cristina Yenyxe Gonzalez Garcia &lt;cyenyxe@ebi.ac.uk&gt;
 * @author Alejandro Aleman Ramos &lt;aaleman@cipf.es&gt;
 */
public class Variant {

    public static final int SV_THRESHOLD = 50;

    /**
     * Type of variation, which depends mostly on its length.
     * <ul>
     * <li>SNVs involve a single nucleotide, without changes in length</li>
     * <li>MNVs involve multiple nucleotides, without changes in length</li>
     * <li>Indels are insertions or deletions of less than SV_THRESHOLD (50) nucleotides</li>
     * <li>Structural variations are large changes of more than SV_THRESHOLD nucleotides</li>
     * <li>Copy-number variations alter the number of copies of a region</li>
     * </ul>
     */
    public enum VariantType {
        SNV, MNV, INDEL, SV, CNV
    }

    ;

    /**
     * Type of variation: single nucleotide, indel or structural variation.
     */
    private VariantType type;

    /**
     * Chromosome where the genomic variation occurred.
     */
    private String chromosome;

    /**
     * Position where the genomic variation starts.
     * <ul>
     * <li>SNVs have the same start and end position</li>
     * <li>Insertions start in the last present position: if the first nucleotide
     * is inserted in position 6, the start is position 5</li>
     * <li>Deletions start in the first previously present position: if the first
     * deleted nucleotide is in position 6, the start is position 6</li>
     * </ul>
     */
    private int start;

    /**
     * Position where the genomic variation ends.
     * <ul>
     * <li>SNVs have the same start and end positions</li>
     * <li>Insertions end in the first present position: if the last nucleotide
     * is inserted in position 9, the end is position 10</li>
     * <li>Deletions ends in the last previously present position: if the last
     * deleted nucleotide is in position 9, the end is position 9</li>
     * </ul>
     */
    private int end;

    /**
     * Length of the genomic variation, which depends on the variation type.
     * <ul>
     * <li>SNVs have a length of 1 nucleotide</li>
     * <li>Indels have the length of the largest allele</li>
     * </ul>
     */
    private int length;

    /**
     * Reference allele.
     */
    private String reference;

    /**
     * Alternate allele.
     */
    private String alternate;

    /**
     * Unique identifier most commonly used for this genomic variation.
     */
    private String id;

    /**
     * Unique identifier following the HGVS nomenclature.
     */
    private Map<String, Set<String>> hgvs;

    /**
     * Information specific to each file the variant was read from, such as
     * samples or statistics.
     */
    private Map<String, VariantSourceEntry> sourceEntries;

//    /**
//     * Statistics of the genomic variation, such as its alleles/genotypes count 
//     * or its minimum allele frequency.
//     */
//    private VariantStats stats;

    /**
     * Annotations of the genomic variation.
     */
    private VariantAnnotation annotation;


    Variant() {
        this.chromosome = "";
        this.reference = "";
        this.alternate = "";
    }

    public Variant(String chromosome, int start, int end, String reference, String alternate) {
<<<<<<< HEAD


=======
>>>>>>> 04aa3d45
        if (start > end && !(reference.equals("-"))) {
            throw new IllegalArgumentException("End position must be greater than the start position");
        }

        this.setChromosome(chromosome);
        this.setStart(start);
        this.setEnd(end);
        this.reference = (reference != null) ? reference : "";
        this.alternate = (alternate != null) ? alternate : "";

        this.length = Math.max(this.reference.length(), this.alternate.length());
        this.resetType();

        this.hgvs = new HashMap<>();
        if (this.type == VariantType.SNV) { // Generate HGVS code only for SNVs
            Set<String> hgvsCodes = new HashSet<>();
            hgvsCodes.add(chromosome + ":g." + start + reference + ">" + alternate);
            this.hgvs.put("genomic", hgvsCodes);
        }
        
        this.sourceEntries = new HashMap<>();
        this.annotation = new VariantAnnotation(this.chromosome, this.start, this.end, this.reference);
    }

    public VariantType getType() {
        return type;
    }

    public void setType(VariantType type) {
        this.type = type;
    }

    private void resetType() {
        if (this.reference.length() == this.alternate.length()) {
            if (this.length > 1) {
                this.type = VariantType.MNV;
            } else {
                this.type = VariantType.SNV;
            }
        } else if (this.length <= SV_THRESHOLD) {
            /*
            * 3 possibilities for being an INDEL:
            * - The value of the ALT field is <DEL> or <INS>
            * - The REF allele is not . but the ALT is
            * - The REF allele is . but the ALT is not
            * - The REF field length is different than the ALT field length
            */
            this.type = VariantType.INDEL;
        } else {
            this.type = VariantType.SV;
        }
    }

    public String getChromosome() {
        return chromosome;
    }

    public final void setChromosome(String chromosome) {
        if (chromosome == null || chromosome.length() == 0) {
            throw new IllegalArgumentException("Chromosome must not be empty");
        }
        this.chromosome = chromosome.replaceAll("chrom|chrm|chr|ch", "");
    }

    public int getStart() {
        return start;
    }

    public final void setStart(int start) {
        if (start < 0) {
            throw new IllegalArgumentException("Start must be positive");
        }
        this.start = start;
    }

    public int getEnd() {
        return end;
    }

    public final void setEnd(int end) {
        if (end < 0) {
            throw new IllegalArgumentException("End must be positive");
        }
        this.end = end;
    }

    public int getLength() {
        return length;
    }

    public void setLength(int length) {
        this.length = length;
    }

    public String getReference() {
        return reference;
    }

    public void setReference(String reference) {
        this.reference = reference;
        this.length = Math.max(reference.length(), alternate.length());
    }

    public String getAlternate() {
        return alternate;
    }

    public void setAlternate(String alternate) {
        this.alternate = alternate;
        this.length = Math.max(reference.length(), alternate.length());
    }

    public String getId() {
        return id;
    }

    public void setId(String id) {
        this.id = id;
    }

    // TODO Insert in attributes?
//    public void addId(String newId) {
//        if (!this.id.contains(newId)) {
//            if (this.id.equals(".")) {
//                this.id = newId;
//            } else {
//                this.id += ";" + newId;
//            }
//        }
//    }

    public Map<String, Set<String>> getHgvs() {
        return hgvs;
    }

    public Set<String> getHgvs(String type) {
        return hgvs.get(type);
    }

    public boolean addHgvs(String type, String value) {
        Set<String> listByType = hgvs.get(type);
        if (listByType == null) {
            listByType = new HashSet<>();
        }
        return listByType.add(value);
    }

    public Map<String, VariantSourceEntry> getSourceEntries() {
        return sourceEntries;
    }

    
    public VariantSourceEntry getSourceEntry(String fileId, String studyId) {
        return sourceEntries.get(composeId(studyId, fileId));
    }

    public void setSourceEntries(Map<String, VariantSourceEntry> sourceEntries) {
        this.sourceEntries = sourceEntries;
    }

    
    public void addSourceEntry(VariantSourceEntry sourceEntry) {
        this.sourceEntries.put(composeId(sourceEntry.getStudyId(), sourceEntry.getFileId()), sourceEntry);
    }

    public VariantStats getStats(String studyId, String fileId) {
        VariantSourceEntry file = sourceEntries.get(composeId(studyId, fileId));
        if (file == null) {
            return null;
        }
        return file.getStats();
    }

//    public void setStats(VariantStats stats) {
//        this.stats = stats;
//    }

    public VariantAnnotation getAnnotation() {
        return annotation;
    }

    public void setAnnotation(VariantAnnotation annotation) {
        this.annotation = annotation;
    }

    public void addEffect(String allele, VariantEffect ct) {
        annotation.addEffect(allele, ct);
    }

    public Iterable<String> getSampleNames(String studyId, String fileId) {
        VariantSourceEntry file = sourceEntries.get(composeId(studyId, fileId));
        if (file == null) {
            return null;
        }
        return file.getSampleNames();
    }

<<<<<<< HEAD
    public void TransformToEnsemblFormat() {
        if (this.type == VariantType.INDEL || this.type == VariantType.SV || this.length > 1) {
            if (this.reference.charAt(0) == this.alternate.charAt(0)) {
                this.reference = this.reference.substring(1);
                this.alternate = this.alternate.substring(1);
                this.start++;
                if (this.reference.length() < this.alternate.length()) {
                    this.end--;
                }


                if (this.reference.equals("")) {
                    this.reference = "-";
                }
                if (this.alternate.equals("")) {
                    this.alternate = "-";
                }

                this.length = Math.max(this.reference.length(), this.alternate.length());
=======
    public void transformToEnsemblFormat() {
        if (type == VariantType.INDEL || type == VariantType.SV || length > 1) {
            if (reference.charAt(0) == alternate.charAt(0)) {
                reference = reference.substring(1);
                alternate = alternate.substring(1);
                start++;
                if (reference.length() < alternate.length()) {
                    end--;
                }


                if (reference.equals("")) {
                    reference = "-";
                }
                if (alternate.equals("")) {
                    alternate = "-";
                }

                length = Math.max(reference.length(), alternate.length());
>>>>>>> 04aa3d45

            }
        }
    }

    @Override
    public String toString() {
        return "Variant{" +
                "chromosome='" + chromosome + '\'' +
                ", position=" + start + "-" + end +
                ", reference='" + reference + '\'' +
                ", alternate='" + alternate + '\'' +
                ", id='" + id + '\'' +
//                ", format='" + format + '\'' +
//                ", samplesData=" + samplesData +
//                ", stats=" + stats +
//                ", annotation=" + annotation +
//                ", attributes=" + attributes +
                '}';
    }

    @Override
    public int hashCode() {
        int hash = 5;
        hash = 37 * hash + Objects.hashCode(this.chromosome);
        hash = 37 * hash + this.start;
        hash = 37 * hash + this.end;
        hash = 37 * hash + Objects.hashCode(this.reference);
        hash = 37 * hash + Objects.hashCode(this.alternate);
        return hash;
    }

    @Override
    public boolean equals(Object obj) {
        if (obj == null) {
            return false;
        }
        if (getClass() != obj.getClass()) {
            return false;
        }
        final Variant other = (Variant) obj;
        if (!Objects.equals(this.chromosome, other.chromosome)) {
            return false;
        }
        if (this.start != other.start) {
            return false;
        }
        if (this.end != other.end) {
            return false;
        }
        if (!Objects.equals(this.reference, other.reference)) {
            return false;
        }
        if (!Objects.equals(this.alternate, other.alternate)) {
            return false;
        }
        return true;
    }

    private String composeId(String studyId, String fileId) {
        return studyId + "_" + fileId;
    }


}<|MERGE_RESOLUTION|>--- conflicted
+++ resolved
@@ -1,99 +1,96 @@
 package org.opencb.biodata.models.variant;
 
+import org.opencb.biodata.models.variant.annotation.VariantAnnotation;
+import org.opencb.biodata.models.variant.annotation.VariantEffect;
+import org.opencb.biodata.models.variant.stats.VariantStats;
+
 import java.util.*;
-import org.opencb.biodata.models.variant.annotation.VariantEffect;
-import org.opencb.biodata.models.variant.annotation.VariantAnnotation;
-import org.opencb.biodata.models.variant.stats.VariantStats;
 
 /**
  * @author Cristina Yenyxe Gonzalez Garcia &lt;cyenyxe@ebi.ac.uk&gt;
  * @author Alejandro Aleman Ramos &lt;aaleman@cipf.es&gt;
  */
 public class Variant {
-
+    
     public static final int SV_THRESHOLD = 50;
-
+    
     /**
      * Type of variation, which depends mostly on its length.
      * <ul>
-     * <li>SNVs involve a single nucleotide, without changes in length</li>
-     * <li>MNVs involve multiple nucleotides, without changes in length</li>
-     * <li>Indels are insertions or deletions of less than SV_THRESHOLD (50) nucleotides</li>
-     * <li>Structural variations are large changes of more than SV_THRESHOLD nucleotides</li>
-     * <li>Copy-number variations alter the number of copies of a region</li>
+     *  <li>SNVs involve a single nucleotide, without changes in length</li>
+     *  <li>MNVs involve multiple nucleotides, without changes in length</li>
+     *  <li>Indels are insertions or deletions of less than SV_THRESHOLD (50) nucleotides</li>
+     *  <li>Structural variations are large changes of more than SV_THRESHOLD nucleotides</li>
+     *  <li>Copy-number variations alter the number of copies of a region</li>
      * </ul>
      */
-    public enum VariantType {
-        SNV, MNV, INDEL, SV, CNV
-    }
-
-    ;
-
+    public enum VariantType { SNV, MNV, INDEL, SV, CNV };
+    
     /**
      * Type of variation: single nucleotide, indel or structural variation.
      */
     private VariantType type;
-
+    
     /**
      * Chromosome where the genomic variation occurred.
      */
     private String chromosome;
-
+    
     /**
      * Position where the genomic variation starts.
      * <ul>
-     * <li>SNVs have the same start and end position</li>
-     * <li>Insertions start in the last present position: if the first nucleotide
+     *  <li>SNVs have the same start and end position</li>
+     *  <li>Insertions start in the last present position: if the first nucleotide 
      * is inserted in position 6, the start is position 5</li>
-     * <li>Deletions start in the first previously present position: if the first
+     *  <li>Deletions start in the first previously present position: if the first 
      * deleted nucleotide is in position 6, the start is position 6</li>
      * </ul>
      */
     private int start;
-
+    
     /**
      * Position where the genomic variation ends.
      * <ul>
-     * <li>SNVs have the same start and end positions</li>
-     * <li>Insertions end in the first present position: if the last nucleotide
+     *  <li>SNVs have the same start and end positions</li>
+     *  <li>Insertions end in the first present position: if the last nucleotide 
      * is inserted in position 9, the end is position 10</li>
-     * <li>Deletions ends in the last previously present position: if the last
+     *  <li>Deletions ends in the last previously present position: if the last 
      * deleted nucleotide is in position 9, the end is position 9</li>
      * </ul>
      */
     private int end;
-
+    
     /**
      * Length of the genomic variation, which depends on the variation type.
      * <ul>
-     * <li>SNVs have a length of 1 nucleotide</li>
-     * <li>Indels have the length of the largest allele</li>
+     *  <li>SNVs have a length of 1 nucleotide</li>
+     *  <li>Indels have the length of the largest allele</li>
      * </ul>
      */
     private int length;
-
+    
     /**
      * Reference allele.
      */
     private String reference;
-
+    
     /**
      * Alternate allele.
      */
     private String alternate;
-
+    
     /**
      * Unique identifier most commonly used for this genomic variation.
      */
     private String id;
-
+    
     /**
      * Unique identifier following the HGVS nomenclature.
      */
     private Map<String, Set<String>> hgvs;
-
-    /**
-     * Information specific to each file the variant was read from, such as
+    
+    /**
+     * Information specific to each file the variant was read from, such as 
      * samples or statistics.
      */
     private Map<String, VariantSourceEntry> sourceEntries;
@@ -103,38 +100,33 @@
 //     * or its minimum allele frequency.
 //     */
 //    private VariantStats stats;
-
+    
     /**
      * Annotations of the genomic variation.
      */
     private VariantAnnotation annotation;
 
-
+    
     Variant() {
         this.chromosome = "";
         this.reference = "";
         this.alternate = "";
     }
-
+    
     public Variant(String chromosome, int start, int end, String reference, String alternate) {
-<<<<<<< HEAD
-
-
-=======
->>>>>>> 04aa3d45
         if (start > end && !(reference.equals("-"))) {
             throw new IllegalArgumentException("End position must be greater than the start position");
         }
-
+        
         this.setChromosome(chromosome);
         this.setStart(start);
         this.setEnd(end);
         this.reference = (reference != null) ? reference : "";
         this.alternate = (alternate != null) ? alternate : "";
-
+        
         this.length = Math.max(this.reference.length(), this.alternate.length());
         this.resetType();
-
+        
         this.hgvs = new HashMap<>();
         if (this.type == VariantType.SNV) { // Generate HGVS code only for SNVs
             Set<String> hgvsCodes = new HashSet<>();
@@ -153,7 +145,7 @@
     public void setType(VariantType type) {
         this.type = type;
     }
-
+    
     private void resetType() {
         if (this.reference.length() == this.alternate.length()) {
             if (this.length > 1) {
@@ -174,7 +166,7 @@
             this.type = VariantType.SV;
         }
     }
-
+    
     public String getChromosome() {
         return chromosome;
     }
@@ -252,11 +244,11 @@
 //            }
 //        }
 //    }
-
+    
     public Map<String, Set<String>> getHgvs() {
         return hgvs;
     }
-
+    
     public Set<String> getHgvs(String type) {
         return hgvs.get(type);
     }
@@ -272,7 +264,6 @@
     public Map<String, VariantSourceEntry> getSourceEntries() {
         return sourceEntries;
     }
-
     
     public VariantSourceEntry getSourceEntry(String fileId, String studyId) {
         return sourceEntries.get(composeId(studyId, fileId));
@@ -282,11 +273,10 @@
         this.sourceEntries = sourceEntries;
     }
 
-    
     public void addSourceEntry(VariantSourceEntry sourceEntry) {
         this.sourceEntries.put(composeId(sourceEntry.getStudyId(), sourceEntry.getFileId()), sourceEntry);
     }
-
+    
     public VariantStats getStats(String studyId, String fileId) {
         VariantSourceEntry file = sourceEntries.get(composeId(studyId, fileId));
         if (file == null) {
@@ -294,11 +284,11 @@
         }
         return file.getStats();
     }
-
+        
 //    public void setStats(VariantStats stats) {
 //        this.stats = stats;
 //    }
-
+    
     public VariantAnnotation getAnnotation() {
         return annotation;
     }
@@ -306,11 +296,11 @@
     public void setAnnotation(VariantAnnotation annotation) {
         this.annotation = annotation;
     }
-
+    
     public void addEffect(String allele, VariantEffect ct) {
         annotation.addEffect(allele, ct);
     }
-
+    
     public Iterable<String> getSampleNames(String studyId, String fileId) {
         VariantSourceEntry file = sourceEntries.get(composeId(studyId, fileId));
         if (file == null) {
@@ -319,27 +309,6 @@
         return file.getSampleNames();
     }
 
-<<<<<<< HEAD
-    public void TransformToEnsemblFormat() {
-        if (this.type == VariantType.INDEL || this.type == VariantType.SV || this.length > 1) {
-            if (this.reference.charAt(0) == this.alternate.charAt(0)) {
-                this.reference = this.reference.substring(1);
-                this.alternate = this.alternate.substring(1);
-                this.start++;
-                if (this.reference.length() < this.alternate.length()) {
-                    this.end--;
-                }
-
-
-                if (this.reference.equals("")) {
-                    this.reference = "-";
-                }
-                if (this.alternate.equals("")) {
-                    this.alternate = "-";
-                }
-
-                this.length = Math.max(this.reference.length(), this.alternate.length());
-=======
     public void transformToEnsemblFormat() {
         if (type == VariantType.INDEL || type == VariantType.SV || length > 1) {
             if (reference.charAt(0) == alternate.charAt(0)) {
@@ -359,7 +328,6 @@
                 }
 
                 length = Math.max(reference.length(), alternate.length());
->>>>>>> 04aa3d45
 
             }
         }
@@ -369,7 +337,7 @@
     public String toString() {
         return "Variant{" +
                 "chromosome='" + chromosome + '\'' +
-                ", position=" + start + "-" + end +
+                ", position=" + start + "-" + end + 
                 ", reference='" + reference + '\'' +
                 ", alternate='" + alternate + '\'' +
                 ", id='" + id + '\'' +
@@ -422,6 +390,5 @@
     private String composeId(String studyId, String fileId) {
         return studyId + "_" + fileId;
     }
-
-
+    
 }