/*
 * Copyright 2015 OpenCB
 *
 * Licensed under the Apache License, Version 2.0 (the "License");
 * you may not use this file except in compliance with the License.
 * You may obtain a copy of the License at
 *
 *     http://www.apache.org/licenses/LICENSE-2.0
 *
 * Unless required by applicable law or agreed to in writing, software
 * distributed under the License is distributed on an "AS IS" BASIS,
 * WITHOUT WARRANTIES OR CONDITIONS OF ANY KIND, either express or implied.
 * See the License for the specific language governing permissions and
 * limitations under the License.
 */

package org.opencb.biodata.models.variant;

import org.junit.Ignore;
import org.junit.Test;
import org.opencb.biodata.models.feature.Genotype;
import org.opencb.biodata.models.variant.stats.VariantStats;
import org.opencb.commons.test.GenericTest;

import java.util.List;
import java.util.Properties;

import static org.junit.Assert.*;


/** 
 * @author Jose Miguel Mut Lopez &lt;jmmut@ebi.ac.uk&gt;
 */
public class VariantAggregatedVcfFactoryTest extends GenericTest {

    private VariantSource source = new VariantSource("filename.vcf", "fileId", "studyId", "studyName");

<<<<<<< HEAD
        List<Variant> variants = factory.create(source, line);
        
        VariantStats stats = variants.get(0).getSourceEntry(source.getFileId(), source.getStudyId()).getStats(VariantSourceEntry.DEFAULT_COHORT);
        assertEquals(2904, stats.getRefAlleleCount());
        assertEquals(889, stats.getAltAlleleCount());
        
        stats = variants.get(1).getSourceEntry(source.getFileId(), source.getStudyId()).getStats(VariantSourceEntry.DEFAULT_COHORT);
        assertEquals(2904, stats.getRefAlleleCount());
        assertEquals(61, stats.getAltAlleleCount());
    }
    
=======
>>>>>>> f63cb31d
    @Test
    public void testIndel() {
        String line = "1\t1000\trs123\tTCACCC\tTGACGG\t.\t.\t.";
        VariantVcfFactory factory = new VariantAggregatedVcfFactory();

        List<Variant> variants = factory.create(source, line);

<<<<<<< HEAD
        VariantStats stats = variants.get(0).getSourceEntry(source.getFileId(), source.getStudyId()).getStats(VariantSourceEntry.DEFAULT_COHORT);
        assertEquals(new Integer(304), stats.getGenotypesCount().get(new Genotype("0/0", "C", "T")));
        assertEquals(new Integer(163), stats.getGenotypesCount().get(new Genotype("0/1", "C", "T")));
        assertEquals(new Integer(31),  stats.getGenotypesCount().get(new Genotype("T/T", "C", "T")));
    }
    
    @Test
    public void parseCustomGTC () {
        String line = "1\t1225579\t.\tG\tA,C\t170.13\tPASS\tAC=3,8;AN=534;AF=0.006,0.015;HPG_GTC=0/0:258,0/1:1,0/2:6,1/1:1,1/2:0,2/2:1,./.:0";  // structure like HPG

        Properties properties = new Properties();
        properties.put("ALL.GTC", "HPG_GTC");
        properties.put("ALL.AC", "AC");
        properties.put("ALL.AN", "AN");
        properties.put("ALL.AF", "AF");
        List<Variant> variants = new VariantAggregatedVcfFactory(properties).create(source, line);
=======
        assertEquals(1, variants.size());
        assertEquals(new Variant("1", 1001, 1005, "CACCC", "GACGG"), variants.get(0));
>>>>>>> f63cb31d

    }

<<<<<<< HEAD
        VariantStats stats = variants.get(0).getSourceEntry(source.getFileId(), source.getStudyId()).getStats(VariantSourceEntry.DEFAULT_COHORT);
        assertEquals(new Integer(34), stats.getGenotypesCount().get(new Genotype("0/0", "A", "G")));
        assertEquals(new Integer(0),  stats.getGenotypesCount().get(new Genotype("0/1", "A", "G")));
        assertEquals(new Integer(1),  stats.getGenotypesCount().get(new Genotype("G/G", "A", "G")));
    }
    
    @Test
    public void getGenotype() {
        VariantAggregatedVcfFactory factory = new VariantAggregatedVcfFactory();
        for (int i = 0; i < 11; i++) {
            Integer alleles[] = new Integer[2];
            VariantAggregatedVcfFactory.getGenotype(i, alleles);
            System.out.println("alleles[" + i + "] = " + alleles[0] + "/" + alleles[1]);
        }

        Integer alleles[] = new Integer[2];
        VariantAggregatedVcfFactory.getGenotype(0, alleles);    // 0/0
        assertEquals(alleles[0], alleles[1]);
        VariantAggregatedVcfFactory.getGenotype(2, alleles);    // 1/1
        assertEquals(alleles[0], alleles[1]);
        VariantAggregatedVcfFactory.getGenotype(5, alleles);    // 2/2
        assertEquals(alleles[0], alleles[1]);
        assertEquals(alleles[0], new Integer(2));
    }
=======
>>>>>>> f63cb31d
}<|MERGE_RESOLUTION|>--- conflicted
+++ resolved
@@ -35,20 +35,6 @@
 
     private VariantSource source = new VariantSource("filename.vcf", "fileId", "studyId", "studyName");
 
-<<<<<<< HEAD
-        List<Variant> variants = factory.create(source, line);
-        
-        VariantStats stats = variants.get(0).getSourceEntry(source.getFileId(), source.getStudyId()).getStats(VariantSourceEntry.DEFAULT_COHORT);
-        assertEquals(2904, stats.getRefAlleleCount());
-        assertEquals(889, stats.getAltAlleleCount());
-        
-        stats = variants.get(1).getSourceEntry(source.getFileId(), source.getStudyId()).getStats(VariantSourceEntry.DEFAULT_COHORT);
-        assertEquals(2904, stats.getRefAlleleCount());
-        assertEquals(61, stats.getAltAlleleCount());
-    }
-    
-=======
->>>>>>> f63cb31d
     @Test
     public void testIndel() {
         String line = "1\t1000\trs123\tTCACCC\tTGACGG\t.\t.\t.";
@@ -56,55 +42,9 @@
 
         List<Variant> variants = factory.create(source, line);
 
-<<<<<<< HEAD
-        VariantStats stats = variants.get(0).getSourceEntry(source.getFileId(), source.getStudyId()).getStats(VariantSourceEntry.DEFAULT_COHORT);
-        assertEquals(new Integer(304), stats.getGenotypesCount().get(new Genotype("0/0", "C", "T")));
-        assertEquals(new Integer(163), stats.getGenotypesCount().get(new Genotype("0/1", "C", "T")));
-        assertEquals(new Integer(31),  stats.getGenotypesCount().get(new Genotype("T/T", "C", "T")));
-    }
-    
-    @Test
-    public void parseCustomGTC () {
-        String line = "1\t1225579\t.\tG\tA,C\t170.13\tPASS\tAC=3,8;AN=534;AF=0.006,0.015;HPG_GTC=0/0:258,0/1:1,0/2:6,1/1:1,1/2:0,2/2:1,./.:0";  // structure like HPG
-
-        Properties properties = new Properties();
-        properties.put("ALL.GTC", "HPG_GTC");
-        properties.put("ALL.AC", "AC");
-        properties.put("ALL.AN", "AN");
-        properties.put("ALL.AF", "AF");
-        List<Variant> variants = new VariantAggregatedVcfFactory(properties).create(source, line);
-=======
         assertEquals(1, variants.size());
         assertEquals(new Variant("1", 1001, 1005, "CACCC", "GACGG"), variants.get(0));
->>>>>>> f63cb31d
 
     }
 
-<<<<<<< HEAD
-        VariantStats stats = variants.get(0).getSourceEntry(source.getFileId(), source.getStudyId()).getStats(VariantSourceEntry.DEFAULT_COHORT);
-        assertEquals(new Integer(34), stats.getGenotypesCount().get(new Genotype("0/0", "A", "G")));
-        assertEquals(new Integer(0),  stats.getGenotypesCount().get(new Genotype("0/1", "A", "G")));
-        assertEquals(new Integer(1),  stats.getGenotypesCount().get(new Genotype("G/G", "A", "G")));
-    }
-    
-    @Test
-    public void getGenotype() {
-        VariantAggregatedVcfFactory factory = new VariantAggregatedVcfFactory();
-        for (int i = 0; i < 11; i++) {
-            Integer alleles[] = new Integer[2];
-            VariantAggregatedVcfFactory.getGenotype(i, alleles);
-            System.out.println("alleles[" + i + "] = " + alleles[0] + "/" + alleles[1]);
-        }
-
-        Integer alleles[] = new Integer[2];
-        VariantAggregatedVcfFactory.getGenotype(0, alleles);    // 0/0
-        assertEquals(alleles[0], alleles[1]);
-        VariantAggregatedVcfFactory.getGenotype(2, alleles);    // 1/1
-        assertEquals(alleles[0], alleles[1]);
-        VariantAggregatedVcfFactory.getGenotype(5, alleles);    // 2/2
-        assertEquals(alleles[0], alleles[1]);
-        assertEquals(alleles[0], new Integer(2));
-    }
-=======
->>>>>>> f63cb31d
 }