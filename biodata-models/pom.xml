--- conflicted
+++ resolved
@@ -13,71 +13,31 @@
 	xmlns="http://maven.apache.org/POM/4.0.0" xmlns:xsi="http://www.w3.org/2001/XMLSchema-instance">
 	<modelVersion>4.0.0</modelVersion>
 
-<<<<<<< HEAD
-	<parent>
-		<groupId>org.opencb.biodata</groupId>
-		<artifactId>biodata</artifactId>
-		<version>0.5-SNAPSHOT</version>
-		<relativePath>..</relativePath>
-	</parent>
-=======
     <parent>
         <groupId>org.opencb.biodata</groupId>
         <artifactId>biodata</artifactId>
         <version>0.6.0-SNAPSHOT</version>
         <relativePath>../pom.xml</relativePath>
     </parent>
->>>>>>> 9e088b88
 
 	<groupId>org.opencb.biodata</groupId>
 	<artifactId>biodata-models</artifactId>
 	<version>${biodata.version}</version>
 
-<<<<<<< HEAD
-	<name>models</name>
-	<url>http://maven.apache.org</url>
-
-	<dependencies>
-		<dependency>
-			<groupId>org.opencb.commons</groupId>
-			<artifactId>commons-lib</artifactId>
-		</dependency>
-		<dependency>
-			<groupId>org.apache.commons</groupId>
-			<artifactId>commons-lang3</artifactId>
-		</dependency>
-		<dependency>
-			<groupId>com.google.protobuf</groupId>
-			<artifactId>protobuf-java</artifactId>
-		</dependency>
-		<dependency>
-			<groupId>org.slf4j</groupId>
-			<artifactId>slf4j-api</artifactId>
-		</dependency>
-		<dependency>
-			<groupId>org.apache.avro</groupId>
-			<artifactId>avro</artifactId>
-			<version>1.7.7</version>
-		</dependency>
-=======
     <dependencies>
->>>>>>> 9e088b88
         <dependency>
-            <groupId>com.github.samtools</groupId>
-            <artifactId>htsjdk</artifactId>
+            <groupId>org.opencb.commons</groupId>
+            <artifactId>commons-lib</artifactId>
         </dependency>
-<<<<<<< HEAD
-		<dependency>
-			<groupId>junit</groupId>
-			<artifactId>junit</artifactId>
-		</dependency>
-	</dependencies>
-=======
 
         <dependency>
             <groupId>org.apache.avro</groupId>
             <artifactId>avro</artifactId>
             <version>1.7.7</version>
+        </dependency>
+        <dependency>
+            <groupId>com.github.samtools</groupId>
+            <artifactId>htsjdk</artifactId>
         </dependency>
         <dependency>
             <groupId>org.apache.commons</groupId>
@@ -97,5 +57,4 @@
         </dependency>
     </dependencies>
 
->>>>>>> 9e088b88
 </project>