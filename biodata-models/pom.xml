--- conflicted
+++ resolved
@@ -13,26 +13,16 @@
 	xmlns="http://maven.apache.org/POM/4.0.0" xmlns:xsi="http://www.w3.org/2001/XMLSchema-instance">
 	<modelVersion>4.0.0</modelVersion>
 
-<<<<<<< HEAD
     <parent>
         <groupId>org.opencb.biodata</groupId>
         <artifactId>biodata</artifactId>
         <version>0.6.0-SNAPSHOT</version>
         <relativePath>../pom.xml</relativePath>
     </parent>
-=======
-	<parent>
-		<groupId>org.opencb.biodata</groupId>
-		<artifactId>biodata</artifactId>
-		<version>0.5-SNAPSHOT</version>
-		<relativePath>..</relativePath>
-	</parent>
->>>>>>> 0f780531
 
 	<groupId>org.opencb.biodata</groupId>
 	<artifactId>biodata-models</artifactId>
 	<version>${biodata.version}</version>
-<<<<<<< HEAD
 
     <dependencies>
         <dependency>
@@ -64,64 +54,26 @@
         <dependency>
             <groupId>junit</groupId>
             <artifactId>junit</artifactId>
+			<scope>test</scope>
         </dependency>
     </dependencies>
-=======
 
-	<name>models</name>
-	<url>http://maven.apache.org</url>
-
-
-	<dependencies>
-		<dependency>
-			<groupId>org.opencb.commons</groupId>
-			<artifactId>commons-lib</artifactId>
-		</dependency>
-		<dependency>
-			<groupId>org.apache.commons</groupId>
-			<artifactId>commons-lang3</artifactId>
-		</dependency>
-		<dependency>
-			<groupId>com.google.protobuf</groupId>
-			<artifactId>protobuf-java</artifactId>
-		</dependency>
-		<dependency>
-			<groupId>junit</groupId>
-			<artifactId>junit</artifactId>
-			<scope>test</scope>
-		</dependency>
-		<dependency>
-			<groupId>org.slf4j</groupId>
-			<artifactId>slf4j-api</artifactId>
-		</dependency>
-		<dependency>
-			<groupId>org.apache.avro</groupId>
-			<artifactId>avro</artifactId>
-			<version>1.7.7</version>
-		</dependency>
-		<dependency>
-			<groupId>org.apache.avro</groupId>
-			<artifactId>avro-compiler</artifactId>
-			<version>1.7.7</version>
-		</dependency>
-		<dependency>
-			<groupId>org.apache.avro</groupId>
-			<artifactId>avro-tools</artifactId>
-			<version>1.7.7</version>
-		</dependency>
-
-		<dependency>
-			<groupId>com.github.samtools</groupId>
-			<artifactId>htsjdk</artifactId>
-			<version>1.138</version>
-		</dependency>
-
-
+	<!--<dependencies>-->
+		<!--<dependency>-->
+			<!--<groupId>org.apache.avro</groupId>-->
+			<!--<artifactId>avro-compiler</artifactId>-->
+			<!--<version>1.7.7</version>-->
+		<!--</dependency>-->
+		<!--<dependency>-->
+			<!--<groupId>org.apache.avro</groupId>-->
+			<!--<artifactId>avro-tools</artifactId>-->
+			<!--<version>1.7.7</version>-->
+		<!--</dependency>-->
 
 
 		<!-- <dependency> <groupId>org.apache.avro</groupId> <artifactId>avro-ipc</artifactId> 
 			<version>1.7.7</version> </dependency> -->
-	</dependencies>
+	<!--</dependencies>-->
 
 	<build>
 		<plugins>
@@ -190,6 +142,5 @@
 		</pluginManagement>
 	</build>
 
->>>>>>> 0f780531
 
 </project>