/*
 * Copyright 2015 OpenCB
 *
 * Licensed under the Apache License, Version 2.0 (the "License");
 * you may not use this file except in compliance with the License.
 * You may obtain a copy of the License at
 *
 *     http://www.apache.org/licenses/LICENSE-2.0
 *
 * Unless required by applicable law or agreed to in writing, software
 * distributed under the License is distributed on an "AS IS" BASIS,
 * WITHOUT WARRANTIES OR CONDITIONS OF ANY KIND, either express or implied.
 * See the License for the specific language governing permissions and
 * limitations under the License.
 */

package org.opencb.biodata.formats.annotation.io;

import org.junit.Ignore;
import org.junit.Test;
import org.opencb.biodata.formats.variant.annotation.io.VepFormatReader;
import org.opencb.biodata.models.variant.avro.VariantAnnotation;
//import org.opencb.biodata.models.variant.annotation.VariantAnnotation;

import java.util.List;
import static org.junit.Assert.assertEquals;

public class VepFormatReaderTest {

    @Test
    @Ignore
    public void testRead() throws Exception {
<<<<<<< HEAD
        VepFormatReader vepFormatReader = new VepFormatReader(getClass().getResource("/clinvar-test.vep").getFile());
=======
        VepFormatReader vepFormatReader = new VepFormatReader(getClass().getResource("/vepoutputtest.tsv.gz").getFile());
>>>>>>> a4aff311
        vepFormatReader.open();
        vepFormatReader.pre();
        List<VariantAnnotation> variantAnnotationList = vepFormatReader.read(10000);
        assertEquals(variantAnnotationList.size(),2);
        assertEquals(variantAnnotationList.get(0).getChromosome(), "1");
        assertEquals(variantAnnotationList.get(0).getStart(), 628314);
        assertEquals(variantAnnotationList.get(0).getEnd(), 628332);
        assertEquals(variantAnnotationList.get(0).getReferenceAllele(), "CAGGTGACACTGGGGACAC");
        assertEquals(variantAnnotationList.get(0).getAlternateAllele(), "-");
        assertEquals(variantAnnotationList.get(0).getConsequenceTypes().size(), 1);
        assertEquals(variantAnnotationList.get(0).getConsequenceTypes().get(0).getSoTerms().size(), 1);
        assertEquals(variantAnnotationList.get(0).getConsequenceTypes().get(0).getSoTerms().get(0).getSoName(), "intron_variant");
        assertEquals(variantAnnotationList.get(1).getChromosome(), "LGE22C19W28_E50C23");
        assertEquals(variantAnnotationList.get(1).getStart(), 351697);
        assertEquals(variantAnnotationList.get(1).getEnd(), 351697);
        assertEquals(variantAnnotationList.get(1).getReferenceAllele(), "-");
        assertEquals(variantAnnotationList.get(1).getAlternateAllele(), "AT");
        assertEquals(variantAnnotationList.get(1).getConsequenceTypes().size(), 1);
        assertEquals(variantAnnotationList.get(1).getConsequenceTypes().get(0).getSoTerms().size(), 1);
        assertEquals(variantAnnotationList.get(1).getConsequenceTypes().get(0).getSoTerms().get(0).getSoName(), "intergenic_variant");
        vepFormatReader.post();
        vepFormatReader.close();
        assertEquals(variantAnnotationList.size(), 1);
        assertEquals(variantAnnotationList.get(0).getConsequenceTypes().size(), 7);
        assertEquals(variantAnnotationList.get(0).getConsequenceTypes().get(0).getGeneName(),
                "CTA-134P22.2");
        assertEquals(variantAnnotationList.get(0).getPopulationFrequencies().size(), 7);
        assertEquals(variantAnnotationList.get(0).getPopulationFrequencies().get(3).getPopulation(),
                "phase_1_ASN");
        assertEquals(variantAnnotationList.get(0).getHgvs().size(), 7);
        assertEquals(variantAnnotationList.get(0).getHgvs().get(6), "ENSP00000357103.2:p.Gly44Asp");


    }
}<|MERGE_RESOLUTION|>--- conflicted
+++ resolved
@@ -30,31 +30,27 @@
     @Test
     @Ignore
     public void testRead() throws Exception {
-<<<<<<< HEAD
-        VepFormatReader vepFormatReader = new VepFormatReader(getClass().getResource("/clinvar-test.vep").getFile());
-=======
         VepFormatReader vepFormatReader = new VepFormatReader(getClass().getResource("/vepoutputtest.tsv.gz").getFile());
->>>>>>> a4aff311
         vepFormatReader.open();
         vepFormatReader.pre();
         List<VariantAnnotation> variantAnnotationList = vepFormatReader.read(10000);
         assertEquals(variantAnnotationList.size(),2);
         assertEquals(variantAnnotationList.get(0).getChromosome(), "1");
-        assertEquals(variantAnnotationList.get(0).getStart(), 628314);
-        assertEquals(variantAnnotationList.get(0).getEnd(), 628332);
-        assertEquals(variantAnnotationList.get(0).getReferenceAllele(), "CAGGTGACACTGGGGACAC");
-        assertEquals(variantAnnotationList.get(0).getAlternateAllele(), "-");
+        assertEquals(variantAnnotationList.get(0).getStart(), Integer.valueOf(628314));
+        assertEquals(variantAnnotationList.get(0).getEnd(), Integer.valueOf(628332));
+        assertEquals(variantAnnotationList.get(0).getReference(), "CAGGTGACACTGGGGACAC");
+        assertEquals(variantAnnotationList.get(0).getAlternate(), "-");
         assertEquals(variantAnnotationList.get(0).getConsequenceTypes().size(), 1);
-        assertEquals(variantAnnotationList.get(0).getConsequenceTypes().get(0).getSoTerms().size(), 1);
-        assertEquals(variantAnnotationList.get(0).getConsequenceTypes().get(0).getSoTerms().get(0).getSoName(), "intron_variant");
+        assertEquals(variantAnnotationList.get(0).getConsequenceTypes().get(0).getSequenceOntologyTerms().size(), 1);
+        assertEquals(variantAnnotationList.get(0).getConsequenceTypes().get(0).getSequenceOntologyTerms().get(0).getName(), "intron_variant");
         assertEquals(variantAnnotationList.get(1).getChromosome(), "LGE22C19W28_E50C23");
-        assertEquals(variantAnnotationList.get(1).getStart(), 351697);
-        assertEquals(variantAnnotationList.get(1).getEnd(), 351697);
-        assertEquals(variantAnnotationList.get(1).getReferenceAllele(), "-");
-        assertEquals(variantAnnotationList.get(1).getAlternateAllele(), "AT");
+        assertEquals(variantAnnotationList.get(1).getStart(), Integer.valueOf(351697));
+        assertEquals(variantAnnotationList.get(1).getEnd(), Integer.valueOf(351697));
+        assertEquals(variantAnnotationList.get(1).getReference(), "-");
+        assertEquals(variantAnnotationList.get(1).getAlternate(), "AT");
         assertEquals(variantAnnotationList.get(1).getConsequenceTypes().size(), 1);
-        assertEquals(variantAnnotationList.get(1).getConsequenceTypes().get(0).getSoTerms().size(), 1);
-        assertEquals(variantAnnotationList.get(1).getConsequenceTypes().get(0).getSoTerms().get(0).getSoName(), "intergenic_variant");
+        assertEquals(variantAnnotationList.get(1).getConsequenceTypes().get(0).getSequenceOntologyTerms().size(), 1);
+        assertEquals(variantAnnotationList.get(1).getConsequenceTypes().get(0).getSequenceOntologyTerms().get(0).getName(), "intergenic_variant");
         vepFormatReader.post();
         vepFormatReader.close();
         assertEquals(variantAnnotationList.size(), 1);
