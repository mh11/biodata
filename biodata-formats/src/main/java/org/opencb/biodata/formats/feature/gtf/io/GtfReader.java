--- conflicted
+++ resolved
@@ -46,11 +46,7 @@
                         v = kv[1].replace("\"", "");
                         attributes.put(k, v);
                     }else {
-<<<<<<< HEAD
-                        System.out.println("Size must be 2: attr = " + attr);
-=======
                         System.out.println("GTF attribute '"+attr+"' size must be 2. At line:\n\t"+line);
->>>>>>> 16b37a91
                     }
                 }
                 return new Gtf(fields[0], fields[1], fields[2], Integer.parseInt(fields[3]), Integer.parseInt(fields[4]), fields[5], fields[6], fields[7], attributes);
