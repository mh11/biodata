--- conflicted
+++ resolved
@@ -118,7 +118,7 @@
     }
 
     /**
-     * Add GT data from variant passing {{@link #onSameVariant(Variant, Variant)}
+     *
      * @param current Variant to merge into
      * @param other Variant to extract information and update the current variant with
      */
@@ -159,7 +159,12 @@
             for (String format : currentStudy.getFormat()) {
                 switch (format) {
                     case GT_KEY:
-                        sampleDataList.add(updateGT(sampleToGt.get(sampleName), secIdx));
+                        String gt = sampleToGt.get(sampleName);
+                        if (StringUtils.isBlank(gt)) {
+                            throw new IllegalStateException(String.format("No GT found for sample %s in \nVariant: %s\nIndex:%s",
+                                    sampleName, other.getImpl(), sampleToGt));
+                        }
+                        sampleDataList.add(updateGT(gt, secIdx));
                         break;
                     case GENOTYPE_FILTER_KEY:
                         sampleDataList.add(sampleToFilter.getOrDefault(sampleName, DEFAULT_FILTER_VALUE));
@@ -276,7 +281,6 @@
                 variant.getReference(), variant.getAlternate(), variant.getType());
     }
 
-<<<<<<< HEAD
     private void mergeFiles(Variant current, Variant other) {
         List<FileEntry> files = getStudy(other).getFiles().stream().map(fileEntry -> FileEntry.newBuilder(fileEntry).build()).collect(Collectors.toList());
         if (!current.toString().equals(other.toString())) {
@@ -285,37 +289,6 @@
                     file.setCall(other.getStart() + ":" + other.getReference() + ":" + other.getAlternate() + ":0");
                 }
             }
-=======
-    /**
-     * Add GT data from variant passing {{@link #onSameVariant(Variant, Variant)}
-     * @param current Variant to merge into
-     * @param same Variant to extract information and update the current variant with
-     */
-    void mergeSameVariant(Variant current, Variant same){
-        Map<String, String> sampleToGt = sampleToGt(same);
-        Map<String, String> sampleToFilter = sampleToAttribute(same, VariantVcfFactory.FILTER);
-        StudyEntry se = getStudy(current);
-
-        ensureFormat(se, GENOTYPE_FILTER_KEY, DEFAULT_FILTER_VALUE);
-
-        Set<String> duplicates = se.getSamplesName().stream().filter(s -> sampleToGt.containsKey(s)).collect(Collectors.toSet());
-        if(!duplicates.isEmpty()){
-            throw new IllegalStateException(String.format("Duplicated entries - issue with merge: %s", StringUtils.join(duplicates,", ")));
-        }
-
-        List<AlternateCoordinate> otherSecondaryAlternates = buildAltList(same);
-        List<Integer> secIdx = mergeSecondaryAlternates(current, otherSecondaryAlternates);
-
-        // Add GT data for each sample to current Variant
-        for (String sampleName : getStudy(same).getOrderedSamplesName()) {
-            String gt = sampleToGt.get(sampleName);
-            if (StringUtils.isBlank(gt)) {
-                throw new IllegalStateException(String.format("No GT found for sample %s in \nVariant: %s\nIndex:%s", sampleName,
-                        same.getImpl(), sampleToGt));
-            }
-            List<String> sampleData = Arrays.asList(updateGT(gt, secIdx), sampleToFilter.getOrDefault(sampleName, DEFAULT_FILTER_VALUE));
-            se.addSampleData(sampleName, sampleData);
->>>>>>> 8af60e3d
         }
         StudyEntry study = getStudy(current);
         try {
